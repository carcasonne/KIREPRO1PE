import os
from enum import Enum

import librosa
import numpy as np
<<<<<<< HEAD
from torch.utils.data import Dataset
=======
from matplotlib.pyplot import viridis
from torch.utils.data import DataLoader, Dataset
import matplotlib.pyplot as plt
from io import BytesIO
from PIL import Image
>>>>>>> 80dd9aa0

from Application.AudioDataLoader import AudioDataLoader
from Core.DataType import DataType


class AudioLabel(Enum):
    FAKE = 0
    REAL = 1


class LocalDataSource:
    def __init__(self, root_dir: str, sample_rate: int, audio_duration_seconds: int, transform):
        self.root_dir = root_dir
        self.sample_rate = sample_rate
        self.audio_duration_seconds = audio_duration_seconds
        self.transform = transform

    def get_data_loader(self, subset: DataType, batch_size: int, shuffle: bool) -> AudioDataLoader:
        data = AudioData(
            root_dir=self.root_dir,
            transform=self.transform,
            sample_rate=self.sample_rate,
            subset=subset,
            audio_duration_seconds=self.audio_duration_seconds,
        )
        return AudioDataLoader(data, batch_size, shuffle)


class AudioData(Dataset):
    def __init__(
        self,
        root_dir: str,
        transform,
        sample_rate: int,
        subset: DataType,
        audio_duration_seconds: int,
    ):
        self.transform = transform
        self.sample_rate = sample_rate
        self.subset = subset
        self.audio_duration_seconds = audio_duration_seconds
        self.files = []

        for label in AudioLabel:
            class_path = os.path.join(root_dir, subset.value, label.name.lower())
            for file_name in os.listdir(class_path):
                file_path = os.path.join(class_path, file_name)
                self.files.append((file_path, label.value))

    def __len__(self):
        return len(self.files)

    def __getitem__(self, idx):
        file_path, label = self.files[idx]
        spec = self.convert_to_spectrogram(file_path)
        img = self.spectrogram_to_rgb(spec)
        # shit doesnt normalize yet
        # if self.transform:
        #     spec = self.transform(spec)
        return img, label

    def convert_to_spectrogram(self, filepath):
        audio, _ = librosa.load(filepath, sr=self.sample_rate, duration=self.audio_duration_seconds)
        spec = librosa.stft(audio)
<<<<<<< HEAD
        return librosa.amplitude_to_db(np.abs(spec), ref=np.max)
=======
        return librosa.amplitude_to_db(np.abs(spec), ref=np.max)

    # Converts the spectrogram to an image
    # TODO: Clean this up a little.
    # TODO: Also have to consider the fact that using librosa to display the spectrogram
    # TODO: gives a different 'image' than when using matplotlib, write in report at least
    def spectrogram_to_rgb(self, spectrogram):
        fig, ax = plt.subplots(figsize=(10, 6))
        librosa.display.specshow(spectrogram, sr=self.sample_rate, x_axis='time', y_axis='log', cmap='viridis')
        plt.axis('off')

        # Save the plot to a BytesIO object
        buf = BytesIO()
        fig.savefig(buf, format='png', bbox_inches='tight', pad_inches=0)
        plt.close(fig)

        # Load the image from the buffer and convert to an RGB array
        buf.seek(0)
        image = Image.open(buf).convert('RGB')
        rgb_array = np.array(image)
        buf.close()

        # Have to convert from uint8 to float32 and then normalize
        rgb_image_array_float = rgb_array.astype(np.float32) / 255.0
        # Swaps the dimensions from 462, 775, 3 to 3, 462, 775
        rgb_image_array_transposed = np.transpose(rgb_image_array_float, (2, 0, 1))
        return rgb_image_array_transposed


class LocalDataSource:
    def __init__(self, root_dir: str, sample_rate: int, audio_duration_seconds: int, transform):
        self.root_dir = root_dir
        self.sample_rate = sample_rate
        self.audio_duration_seconds = audio_duration_seconds
        self.transform = transform

    def get_data_loader(self, subset: DataType, batch_size: int, shuffle: bool) -> AudioData:
        data = AudioData(
            root_dir=self.root_dir,
            transform=self.transform,
            sample_rate=self.sample_rate,
            subset=subset,
            audio_duration_seconds=self.audio_duration_seconds,
        )
        return DataLoader(data, batch_size, shuffle)
>>>>>>> 80dd9aa0
<|MERGE_RESOLUTION|>--- conflicted
+++ resolved
@@ -3,15 +3,15 @@
 
 import librosa
 import numpy as np
-<<<<<<< HEAD
+
 from torch.utils.data import Dataset
-=======
+
 from matplotlib.pyplot import viridis
 from torch.utils.data import DataLoader, Dataset
 import matplotlib.pyplot as plt
 from io import BytesIO
 from PIL import Image
->>>>>>> 80dd9aa0
+
 
 from Application.AudioDataLoader import AudioDataLoader
 from Core.DataType import DataType
@@ -76,9 +76,6 @@
     def convert_to_spectrogram(self, filepath):
         audio, _ = librosa.load(filepath, sr=self.sample_rate, duration=self.audio_duration_seconds)
         spec = librosa.stft(audio)
-<<<<<<< HEAD
-        return librosa.amplitude_to_db(np.abs(spec), ref=np.max)
-=======
         return librosa.amplitude_to_db(np.abs(spec), ref=np.max)
 
     # Converts the spectrogram to an image
@@ -124,4 +121,3 @@
             audio_duration_seconds=self.audio_duration_seconds,
         )
         return DataLoader(data, batch_size, shuffle)
->>>>>>> 80dd9aa0
